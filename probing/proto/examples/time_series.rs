--- conflicted
+++ resolved
@@ -95,42 +95,6 @@
 }
 
 fn main() {
-<<<<<<< HEAD
-    for dtype in ["i64", "i32", "f64", "f32"] {
-        for level in [0, 8, 12] {
-            for seq in ["zero", "linear", "sin(x)", "x+sin(x)", "exp(x)"] {
-                // test for int seq
-                let mut series = Series::builder()
-                    .with_discard_strategy(probing_proto::types::series::DiscardStrategy::base_memory_size_with_custom_chunk(10000))
-                    .with_compression_threshold(100)
-                    .with_compression_level(level)
-                    .build();
-                for i in 0..1_000_000 {
-                    let val = match seq {
-                        "zero" => 0 as f64,
-                        "linear" => i as f64,
-                        "sin(x)" => (i as f64).sin(),
-                        "x+sin(x)" => (i as f64) + (i as f64).sin(),
-                        "exp(x)" => (i as f64).exp(),
-                        _ => unreachable!(),
-                    };
-                    match dtype {
-                        "i64" => {
-                            let _ = series.append(val as i64);
-                        }
-                        "i32" => {
-                            let _ = series.append(val as i32);
-                        }
-                        "f64" => {
-                            let _ = series.append(val);
-                        }
-                        "f32" => {
-                            let _ = series.append(val as f32);
-                        }
-                        _ => unreachable!(),
-                    }
-                }
-=======
     const DATA_COUNT: usize = 1_000_000;
     const COMPRESSION_LEVELS: &[usize] = &[0, 8, 12];
 
@@ -142,7 +106,6 @@
                 let compression_ratio = series.nbytes() as f64 / DATA_COUNT as f64 / 8.0;
                 let uncompressed_size = DATA_COUNT * dtype.size_bytes;
 
->>>>>>> 9772ed83
                 println!(
                     "{} series ({}) with compress level {} ({}): {} => {}",
                     dtype.name,
