--- conflicted
+++ resolved
@@ -13,10 +13,7 @@
 serde = { workspace = true }
 serde_json = { workspace = true }
 thiserror = { workspace = true }
-<<<<<<< HEAD
-=======
 
->>>>>>> 337172e2
 
 pco = "0.4.1"
 
