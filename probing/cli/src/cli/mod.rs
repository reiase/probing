--- conflicted
+++ resolved
@@ -146,19 +146,16 @@
                 )
                 .await
             }
-<<<<<<< HEAD
             Commands::Backtrace { tid, cpp, py } => {
                 if *cpp && *py {
                     eprintln!("Cannot use both --cpp and --py options simultaneously.");
                     return Err(anyhow::anyhow!("Invalid options"));
                 }
                 ctrl.backtrace(*tid, *cpp, *py).await
-=======
-            Commands::Backtrace { tid } => ctrl.backtrace(*tid).await,
+            }
             Commands::Rdma { hca_name } => {
                 let hca_name = hca_name.clone().unwrap_or_default();
                 ctrl.rdma(hca_name).await
->>>>>>> 97d3b282
             }
             Commands::Eval { code } => ctrl.eval(code.clone()).await,
             Commands::Query { query } => ctrl::query(ctrl, Query::new(query.clone())).await,
