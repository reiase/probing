--- conflicted
+++ resolved
@@ -1,47 +1,10 @@
-<<<<<<< HEAD
-use probing_proto::prelude::CallFrame;
-use py_spy;
-=======
 use std::ffi::CString;
 
 use log::error;
 use pyo3::{prelude::*, types::PyDict};
->>>>>>> cc4c641a
 
-pub fn get_python_stacks(pid: py_spy::Pid) -> Option<Vec<CallFrame>> {
-    let mut frames = vec![];
+const STACK_THREADS: &str = include_str!("stack_get_threads.py");
 
-<<<<<<< HEAD
-    // Create a new PythonSpy object with the default config options
-    let mut config = py_spy::Config::default();
-    config.blocking = py_spy::config::LockingStrategy::NonBlocking;
-    let process = py_spy::PythonSpy::new(pid, &config);
-
-    // get stack traces for each thread in the process
-    let traces = match process.unwrap().get_stack_traces() {
-        Ok(traces) => traces,
-        Err(e) => {
-            log::error!("Failed to get stack traces: {}", e);
-            return None;
-    }
-};
-
-    // Print out the python stack for each thread
-    for trace in traces {
-        log::debug!("!!!!Thread {:#X} ({})", trace.thread_id, trace.status_str());
-        for frame in &trace.frames {
-            log::debug!("!!!!!\t {} ({}:{})", frame.name, frame.filename, frame.line);
-            frames.push(CallFrame::PyFrame {
-                file: frame.filename.clone(),
-                func: frame.name.clone(),
-                lineno: frame.line as i64,
-                locals: Default::default(),
-            });
-        }
-    }
-
-    Some(frames)
-=======
 pub fn get_python_stacks(tid: i32) -> Option<String> {
     log::debug!("Collecting python backtrace for TID: {tid:?}");
 
@@ -68,5 +31,4 @@
             }
         }
     })
->>>>>>> cc4c641a
 }